--- conflicted
+++ resolved
@@ -89,20 +89,8 @@
             const template = configService.getTemplate(config.provider);
             const tokenUrl = typeof template.token_url === 'string' ? template.token_url : (template.token_url?.['App'] as string);
 
-<<<<<<< HEAD
-            if (template.auth_mode !== AuthModes.App) {
-                await logCtx.error('Provider does not support app creation');
-=======
             if (template.auth_mode !== 'APP') {
-                await createActivityLogMessageAndEnd({
-                    level: 'error',
-                    environment_id: environment.id,
-                    activity_log_id: activityLogId,
-                    timestamp: Date.now(),
-                    content: `Provider ${config.provider} does not support app creation`
-                });
                 await logCtx.error('Provider does not support app creation', { provider: config.provider });
->>>>>>> 2077715d
                 await logCtx.failed();
 
                 errorManager.errRes(res, 'invalid_auth_mode');
@@ -111,23 +99,7 @@
             }
 
             if (action === 'request') {
-<<<<<<< HEAD
                 await logCtx.error('App types do not support the request flow. Please use the github-app-oauth provider for the request flow.');
-=======
-                await createActivityLogMessage({
-                    level: 'error',
-                    environment_id: environment.id,
-                    activity_log_id: activityLogId,
-                    content: 'App types do not support the request flow. Please use the github-app-oauth provider for the request flow.',
-                    timestamp: Date.now(),
-                    auth_mode: 'APP',
-                    url: req.originalUrl
-                });
-                await logCtx.error('App types do not support the request flow. Please use the github-app-oauth provider for the request flow.', {
-                    provider: config.provider,
-                    url: req.originalUrl
-                });
->>>>>>> 2077715d
                 await logCtx.failed();
 
                 errorManager.errRes(res, 'wrong_auth_mode');
@@ -237,20 +209,7 @@
             const error = WSErrBuilder.UnknownError();
             const content = error.message + '\n' + prettyError;
 
-<<<<<<< HEAD
             await logCtx.error(error.message, { error: err });
-=======
-            await createActivityLogMessage({
-                level: 'error',
-                environment_id: environment.id,
-                activity_log_id: activityLogId,
-                content,
-                timestamp: Date.now(),
-                auth_mode: 'APP',
-                url: req.originalUrl
-            });
-            await logCtx.error(error.message, { error: err, url: req.originalUrl });
->>>>>>> 2077715d
             await logCtx.failed();
 
             await telemetry.log(LogTypes.AUTH_TOKEN_REQUEST_FAILURE, `App auth request process failed ${content}`, LogActionEnum.AUTH, {
