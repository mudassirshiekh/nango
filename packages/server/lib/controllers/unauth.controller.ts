import type { Request, Response, NextFunction } from 'express';
import {
    errorManager,
    analytics,
    AnalyticsTypes,
    AuthOperation,
    configService,
    connectionService,
    AuthModes,
    hmacService,
    ErrorSourceEnum,
    LogActionEnum
} from '@nangohq/shared';
import type { LogContext } from '@nangohq/logs';
import { logContextGetter } from '@nangohq/logs';
import { stringifyError } from '@nangohq/utils';
import type { RequestLocals } from '../utils/express.js';
import { connectionCreated as connectionCreatedHook, connectionCreationFailed as connectionCreationFailedHook } from '../hooks/hooks.js';

class UnAuthController {
    async create(req: Request, res: Response<any, Required<RequestLocals>>, next: NextFunction) {
        const { environment, account } = res.locals;
        const { providerConfigKey } = req.params;
        const connectionId = req.query['connection_id'] as string | undefined;

        let logCtx: LogContext | undefined;

        try {
            logCtx = await logContextGetter.create(
<<<<<<< HEAD
                { operation: { type: 'auth', action: 'create_connection' }, message: 'Authorization Unauthenticated' },
=======
                { id: String(activityLogId), operation: { type: 'auth', action: 'create_connection' }, message: 'Create connection via Unauthenticated' },
>>>>>>> 359860ab
                { account, environment }
            );
            void analytics.track(AnalyticsTypes.PRE_UNAUTH, account.id);

            if (!providerConfigKey) {
                errorManager.errRes(res, 'missing_connection');

                return;
            }

            if (!connectionId) {
                errorManager.errRes(res, 'missing_connection_id');

                return;
            }

            const hmacEnabled = await hmacService.isEnabled(environment.id);
            if (hmacEnabled) {
                const hmac = req.query['hmac'] as string | undefined;
                if (!hmac) {
                    await logCtx.error('Missing HMAC in query params');
                    await logCtx.failed();

                    errorManager.errRes(res, 'missing_hmac');

                    return;
                }
                const verified = await hmacService.verify(hmac, environment.id, providerConfigKey, connectionId);
                if (!verified) {
                    await logCtx.error('Invalid HMAC');
                    await logCtx.failed();

                    errorManager.errRes(res, 'invalid_hmac');

                    return;
                }
            }

            const config = await configService.getProviderConfig(providerConfigKey, environment.id);

            if (config == null) {
                await logCtx.error('Unknown provider config');
                await logCtx.failed();

                errorManager.errRes(res, 'unknown_provider_config');

                return;
            }

            const template = configService.getTemplate(config.provider);

            if (template.auth_mode !== AuthModes.None) {
                await logCtx.error('Provider does not support Unauthenticated', { provider: config.provider });
                await logCtx.failed();

                errorManager.errRes(res, 'invalid_auth_mode');

                return;
            }

            await logCtx.enrichOperation({ integrationId: config.id!, integrationName: config.unique_key, providerName: config.provider });

            await logCtx.info('Unauthenticated connection creation was successful');
            await logCtx.success();

            const [updatedConnection] = await connectionService.upsertUnauthConnection(
                connectionId,
                providerConfigKey,
                config.provider,
                environment.id,
                account.id
            );

            if (updatedConnection) {
                await logCtx.enrichOperation({ connectionId: updatedConnection.connection.id!, connectionName: updatedConnection.connection.connection_id });
                void connectionCreatedHook(
                    {
                        connection: updatedConnection.connection,
                        environment,
                        account,
                        auth_mode: AuthModes.None,
                        operation: updatedConnection.operation
                    },
                    config.provider,
                    logContextGetter,
                    undefined,
                    logCtx
                );
            }

            res.status(200).send({ providerConfigKey: providerConfigKey, connectionId: connectionId });
        } catch (err) {
            const prettyError = stringifyError(err, { pretty: true });

            if (logCtx) {
                void connectionCreationFailedHook(
                    {
                        connection: { connection_id: connectionId!, provider_config_key: providerConfigKey! },
                        environment,
                        account,
                        auth_mode: AuthModes.None,
                        error: `Error during Unauth create: ${prettyError}`,
                        operation: AuthOperation.UNKNOWN
                    },
                    'unknown',
                    logCtx
                );
                await logCtx.error('Error during Unauthenticated connection creation', { error: err });
                await logCtx.failed();
            }

            errorManager.report(err, {
                source: ErrorSourceEnum.PLATFORM,
                operation: LogActionEnum.AUTH,
                environmentId: environment.id,
                metadata: {
                    providerConfigKey,
                    connectionId
                }
            });

            next(err);
        }
    }
}

export default new UnAuthController();<|MERGE_RESOLUTION|>--- conflicted
+++ resolved
@@ -27,11 +27,7 @@
 
         try {
             logCtx = await logContextGetter.create(
-<<<<<<< HEAD
-                { operation: { type: 'auth', action: 'create_connection' }, message: 'Authorization Unauthenticated' },
-=======
-                { id: String(activityLogId), operation: { type: 'auth', action: 'create_connection' }, message: 'Create connection via Unauthenticated' },
->>>>>>> 359860ab
+                { operation: { type: 'auth', action: 'create_connection' }, message: 'Create connection via Unauthenticated' },
                 { account, environment }
             );
             void analytics.track(AnalyticsTypes.PRE_UNAUTH, account.id);
