import type { AxiosError, AxiosResponse } from 'axios';
import type { RecentlyCreatedConnection, Connection, ConnectionConfig, HTTP_VERB, UserProvidedProxyConfiguration } from '@nangohq/shared';
import { LogActionEnum, LogTypes, proxyService, connectionService, telemetry } from '@nangohq/shared';
import * as postConnectionHandlers from './index.js';
import type { LogContext, LogContextGetter } from '@nangohq/logs';
import { stringifyError } from '@nangohq/utils';

type PostConnectionHandler = (internalNango: InternalNango) => Promise<void>;

type PostConnectionHandlersMap = Record<string, PostConnectionHandler>;

const handlers: PostConnectionHandlersMap = postConnectionHandlers as unknown as PostConnectionHandlersMap;

export interface InternalNango {
    getConnection: () => Promise<Connection>;
    proxy: ({ method, endpoint, data }: UserProvidedProxyConfiguration) => Promise<AxiosResponse | AxiosError>;
    updateConnectionConfig: (config: ConnectionConfig) => Promise<ConnectionConfig>;
}

async function execute(createdConnection: RecentlyCreatedConnection, provider: string, logContextGetter: LogContextGetter) {
    const { connection: upsertedConnection, environment, account } = createdConnection;
    let logCtx: LogContext | undefined;
    try {
        const credentialResponse = await connectionService.getConnectionCredentials({
            account,
            environment,
            connectionId: upsertedConnection.connection_id,
            providerConfigKey: upsertedConnection.provider_config_key,
            logContextGetter,
            instantRefresh: false
        });

        if (credentialResponse.isErr()) {
            return;
        }

        const { value: connection } = credentialResponse;

        const internalConfig = {
            connection,
            provider
        };

        const externalConfig = {
            endpoint: '',
            connectionId: connection.connection_id,
            providerConfigKey: connection.provider_config_key,
            method: 'GET' as HTTP_VERB,
            data: {}
        };

        const internalNango: InternalNango = {
            getConnection: async () => {
                const { response: connection } = await connectionService.getConnection(
                    upsertedConnection.connection_id,
                    upsertedConnection.provider_config_key,
                    environment.id
                );

                return connection as Connection;
            },
            proxy: async ({ method, endpoint, data }: UserProvidedProxyConfiguration) => {
                const finalExternalConfig = { ...externalConfig, method: method || externalConfig.method, endpoint };
                if (data) {
                    finalExternalConfig.data = data;
                }
                const { response } = await proxyService.route(finalExternalConfig, internalConfig);
                return response;
            },
            updateConnectionConfig: (connectionConfig: ConnectionConfig) => {
                return connectionService.updateConnectionConfig(connection as unknown as Connection, connectionConfig);
            }
        };

        const handler = handlers[`${provider.replace(/-/g, '')}PostConnection`];

        if (handler) {
            logCtx = await logContextGetter.create(
                { operation: { type: 'auth', action: 'post_connection' }, message: 'Start internal post connection script' },
                {
                    account,
                    environment,
                    integration: { id: upsertedConnection.config_id!, name: upsertedConnection.provider_config_key, provider },
                    connection: { id: upsertedConnection.id!, name: upsertedConnection.connection_id }
                }
            );

            try {
                await handler(internalNango);
                await logCtx.info('Success');
                await logCtx.success();
            } catch (e) {
                const errorDetails =
                    e instanceof Error
                        ? {
                              message: e.message || 'Unknown error',
                              name: e.name || 'Error',
                              stack: e.stack || 'No stack trace'
                          }
                        : 'Unknown error';

                const errorString = JSON.stringify(errorDetails);

<<<<<<< HEAD
                const logCtx = await logContextGetter.create(
                    { operation: { type: 'auth', action: 'post_connection' }, message: 'Authentication' },
                    {
                        account,
                        environment,
                        integration: { id: connection.config_id!, name: connection.provider_config_key, provider },
                        connection: { id: connection.id!, name: connection.connection_id }
                    }
                );
=======
>>>>>>> 359860ab
                await logCtx.error('Post connection script failed', { error: e });
                await logCtx.failed();

                await telemetry.log(LogTypes.POST_CONNECTION_SCRIPT_FAILURE, `Post connection script failed, ${errorString}`, LogActionEnum.AUTH, {
                    environmentId: String(environment.id),
                    connectionId: upsertedConnection.connection_id,
                    providerConfigKey: upsertedConnection.provider_config_key,
                    provider: provider,
                    level: 'error'
                });
            }
        }
    } catch (err) {
        await telemetry.log(LogTypes.POST_CONNECTION_SCRIPT_FAILURE, `Post connection manager failed, ${stringifyError(err)}`, LogActionEnum.AUTH, {
            environmentId: String(environment.id),
            connectionId: upsertedConnection.connection_id,
            providerConfigKey: upsertedConnection.provider_config_key,
            provider: provider,
            level: 'error'
        });

        await logCtx?.error('Post connection script failed', { error: err });
        await logCtx?.failed();
    }
}

export default execute;<|MERGE_RESOLUTION|>--- conflicted
+++ resolved
@@ -101,18 +101,6 @@
 
                 const errorString = JSON.stringify(errorDetails);
 
-<<<<<<< HEAD
-                const logCtx = await logContextGetter.create(
-                    { operation: { type: 'auth', action: 'post_connection' }, message: 'Authentication' },
-                    {
-                        account,
-                        environment,
-                        integration: { id: connection.config_id!, name: connection.provider_config_key, provider },
-                        connection: { id: connection.id!, name: connection.connection_id }
-                    }
-                );
-=======
->>>>>>> 359860ab
                 await logCtx.error('Post connection script failed', { error: e });
                 await logCtx.failed();
 
